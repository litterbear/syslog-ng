dnl Process this file with autoconf to produce a configure script.
dnl
dnl There are a couple of environment defined variables which this script
dnl makes use of in addition to the standard CFLAGS/LDFLAGS/etc. These are:
dnl
dnl RELEASE_TAG        - Debian release tag which is put to debian/changelog
dnl SNAPSHOT_VERSION   - snapshot version to add to version number
dnl BINARY_BRANCH      - the value is added to all source/binary packages
dnl SOURCE_REVISION    - Revision of the source-tree, will added to the version string
dnl
AC_INIT(src/main.c)

PKG_PROG_PKG_CONFIG
dnl ***************************************************************************
dnl definitions

PACKAGE="syslog-ng"
VERSION="`cat $srcdir/VERSION`"

dnl ***************************************************************************
dnl dependencies

GLIB_MIN_VERSION="2.10.1"
EVTLOG_MIN_VERSION="0.2"
OPENSSL_MIN_VERSION="0.9.8"
LIBDBI_MIN_VERSION="0.8.0"
PCRE_MIN_VERSION="7.3"

dnl ***************************************************************************
dnl Initial setup

ostype=`uname -s`

if test -r $srcdir/dist.conf; then
        # read defaults, dist.conf does not change
        # values for parameters that are already set
        . $srcdir/dist.conf
fi

if test -z "$RELEASE_TAG"; then
        RELEASE_TAG=unstable
fi


if test "`uname -s`" = "Linux";then
        CURRDATE=`date -R`
else
        CURRDATE=`date +"%a, %d %b %Y %H:%M:%S %Z"`
fi

AM_INIT_AUTOMAKE($PACKAGE, $VERSION, no-define)
if test -n "$SNAPSHOT_VERSION"; then
	VERSION=$VERSION+$SNAPSHOT_VERSION
fi

if test "x$prefix" = "xNONE"; then
        prefix=$ac_default_prefix
fi
pidfiledir='${localstatedir}'
plugindir='${prefix}/lib/syslog-ng'

AM_CONFIG_HEADER(config.h)

dnl ***************************************************************************
dnl Arguments

AC_ARG_WITH(libnet,
   [  --with-libnet=path      use path to libnet-config script],
   ,
   [with_libnet=""])

AC_ARG_WITH(pidfile-dir,
   [  --with-pidfile-dir=path   Use path as the directory for storing pidfiles],
   pidfiledir=$with_pidfile_dir)

AC_ARG_WITH(plugin-dir,
   [  --with-plugin-dir=path   Use path as the directory for storing pidfiles],
   plugindir=$with_plugin_dir)
	
AC_ARG_WITH(timezone-dir,
   [  --with-timezone-dir=path   Use path as the directory to get the timezone files],
   timezonedir=$with_timezone_dir)

AC_ARG_WITH(ld-library-path,
   [  --with-ld-library-path=path  Set LD_LIBRARY_PATH during runtime to the value given],
   env_ld_library_path=$with_ld_library_path)

AC_ARG_ENABLE(debug, 
              [  --enable-debug      Enable debugging code.],, enable_debug="no")

AC_ARG_ENABLE(env-wrapper,
              [  --enable-env-wrapper    Enable wrapper program to set up various environment variables],, enable_env_wrapper=auto)

AC_ARG_ENABLE(gprof, 
              [  --enable-gprof      Enable gcc profiling.],, enable_gprof="no")

AC_ARG_ENABLE(memtrace, 
              [  --enable-memtrace   Enable alternative leak debugging code.])
              
AC_ARG_ENABLE(ssl,
              [  --enable-ssl        Enable SSL support.],,enable_ssl="auto")

AC_ARG_ENABLE(dynamic-linking,
              [  --enable-dynamic-linking        Link glib and eventlog dynamically instead of statically.],,enable_dynamic_linking="auto")

AC_ARG_ENABLE(static-linking,
              [  --enable-static-linking         Link everything statically.],,enable_static_linking="auto")

AC_ARG_ENABLE(mixed-linking,
              [  --enable-mixed-linking          Link 3rd party libraries statically, system libraries dynamically],,enable_mixed_linking="auto")

AC_ARG_ENABLE(ipv6,
              [  --enable-ipv6           Enable support for IPv6.],,enable_ipv6="auto")

AC_ARG_ENABLE(tcp-wrapper,
              [  --enable-tcp-wrapper    Enable support for TCP wrappers.],,enable_tcp_wrapper="auto")

AC_ARG_ENABLE(spoof-source,
              [  --enable-spoof-source   Enable support for spoofed source addresses.]
              ,,enable_spoof_source="auto")

AC_ARG_ENABLE(sun-streams,
              [  --enable-sun-streams    Enable support for Solaris /dev/log STREAMS device.]
              ,,enable_sun_streams="auto")

AC_ARG_ENABLE(sun-door,
              [  --enable-sun-door       Enable support for Solaris /var/run/syslog_door door device.]
              ,,enable_sun_door="auto")

AC_ARG_ENABLE(sql,
	      [  --enable-sql            Enable support for SQL destinations. (default: auto)]
	      ,,enable_sql="auto")

AC_ARG_ENABLE(linux-caps,
              [  --enable-linux-caps     Enable support for managing Linux capabilities (default: auto)]
              ,,enable_linux_caps="auto")

AC_ARG_ENABLE(pcre,
              [  --enable-pcre           Enable support for Perl Compatible Regular Expressions (default: auto)]
              ,,enable_pcre="auto")

AC_ARG_ENABLE(gcov,
              [  --enable-gcov           Enable coverage profiling (default: no)]
              ,,enable_gcov="no")


dnl ***************************************************************************
dnl Checks for programs.
AC_PROG_CC
AM_PROG_CC_STDC
AC_PROG_CC_C99
if test "x$ac_cv_prog_cc_c99" = "xno"; then
	AC_MSG_ERROR("C99 standard compliant C compiler required. Try GCC 3.x or later.")
fi
AC_PROG_YACC
AM_PROG_LEX
AC_PROG_MAKE_SET
LT_INIT

dnl ***************************************************************************
dnl Set up CFLAGS

if test "x$ac_compiler_gnu" = "xyes"; then
        CFLAGS="${CFLAGS} -Wall"
        if test "x$enable_debug" = "xyes"; then
                CFLAGS="${ac_cv_env_CFLAGS_value} -Wall -g"
        fi

        if test "x$enable_gprof" = "xyes"; then
                CFLAGS="${CFLAGS} -pg"
        fi
        if test "x$enable_gcov" = "xyes"; then
                CFLAGS="${CFLAGS} -fprofile-arcs -ftest-coverage"
        fi
fi


AC_SYS_LARGEFILE

# FIXME: skip tests on unsupported platforms/architectures...
case "$ostype" in
	HP-UX)
		if $CC -v 2>&1 | grep gcc > /dev/null; then
			CFLAGS="${CFLAGS} -U_XOPEN_SOURCE -U_XOPEN_SOURCE_EXTENDED -D_HPUX_SOURCE"
			LDFLAGS="${LDFLAGS} -lcl"
			AC_DEFINE(HAVE_BROKEN_PREAD, 1, [define if your platform has a broken pread/pwrite (e.g. HP-UX)])
			AC_MSG_WARN([NOTE: on HP-UX with gcc, you might need to edit sys/socket.h manually or you'll get compilation errors])
		fi
		;;
	AIX)
		if test "$ac_cv_sys_large_files" -ne 0; then
			CFLAGS="${CFLAGS} -D_LARGE_FILES=1"
		fi
		;;
	OSF1)
		CFLAGS="${CFLAGS} -D_XOPEN_SOURCE=500 -D_XOPEN_SOURCE_EXTENDED -D_OSF_SOURCE -D_POSIX_C_SOURCE"
		;;
esac 


dnl ***************************************************************************
dnl How to do static linking?
dnl ***************************************************************************

AC_MSG_CHECKING(how to enable static linking for certain libraries)
ldversion=`ld -V 2>&1 | head -1`
if echo $ldversion | egrep "GNU|Solaris" > /dev/null; then
        LD_START_STATIC="-Wl,-Bstatic"
        LD_END_STATIC="-Wl,-Bdynamic"
        AC_MSG_RESULT(GNU or Solaris)
elif test $ostype = "HP-UX" > /dev/null; then
        LD_START_STATIC="-Wl,-a,archive"
        LD_END_STATIC="-Wl,-a,shared_archive"
        AC_MSG_RESULT(HP-UX)
elif test "$ostype" = "AIX"; then
        LD_START_STATIC="-Wl,-bstatic"
        LD_END_STATIC="-Wl,-bdynamic"
        AC_MSG_RESULT(AIX)
else
        LD_START_STATIC=""
        LD_END_STATIC=""
        AC_MSG_RESULT([no clues, linking everything dynamically, please send appropriate ld arguments to syslog-ng@lists.balabit.hu])
fi

dnl ***************************************************************************
dnl Miscellanneous headers
dnl ***************************************************************************

AC_HEADER_STDC
AC_CHECK_HEADER(dmalloc.h)
AC_CHECK_HEADERS(strings.h getopt.h stropts.h sys/strlog.h door.h sys/capability.h sys/prctl.h)
AC_CHECK_HEADERS(tcpd.h)


dnl ***************************************************************************
dnl Header checks
dnl ***************************************************************************

dnl Checks for typedefs, structures, and compiler characteristics.
AC_STRUCT_TM

AC_CHECK_MEMBER(struct tm.tm_gmtoff,AC_DEFINE(HAVE_STRUCT_TM_TM_GMTOFF,1,[Whether you have tm_gmtoff field in struct tm]),,[
#if TM_IN_SYS_TIME
#include <sys/time.h>
#else
#include <time.h>
#endif])

AC_CACHE_CHECK(for I_CONSLOG, blb_cv_c_i_conslog,
  [AC_EGREP_CPP(I_CONSLOG,
[
#include <sys/strlog.h>
I_CONSLOG
],
  blb_cv_c_i_conslog=no, blb_cv_c_i_conslog=yes)])

old_CPPFLAGS=$CPPFLAGS
CPPFLAGS=-D_GNU_SOURCE
AC_CACHE_CHECK(for O_LARGEFILE, blb_cv_c_o_largefile,
  [AC_EGREP_CPP(O_LARGEFILE,
[
#include <fcntl.h>
O_LARGEFILE
],
  blb_cv_c_o_largefile=no, blb_cv_c_o_largefile=yes)])
CPPFLAGS=$old_CPPFLAGS

if test "x$blb_cv_c_o_largefile" = "xyes"; then
        AC_DEFINE(HAVE_O_LARGEFILE, 1, [O_LARGEFILE is present])
fi

AC_CACHE_CHECK(for struct sockaddr_storage, blb_cv_c_struct_sockaddr_storage,
  [AC_EGREP_HEADER([sockaddr_storage], sys/socket.h, blb_cv_c_struct_sockaddr_storage=yes,blb_cv_c_struct_sockaddr_storage=no)])

if test "$blb_cv_c_struct_sockaddr_storage" = "yes"; then
	AC_DEFINE(HAVE_STRUCT_SOCKADDR_STORAGE,[1],[struct sockaddr_storage is present on your system])
fi

AC_CACHE_CHECK(for struct sockaddr_in6, blb_cv_c_struct_sockaddr_in6,
  [AC_EGREP_HEADER([sockaddr_in6], netinet/in.h, blb_cv_c_struct_sockaddr_in6=yes,blb_cv_c_struct_sockaddr_in6=no)])

AC_CACHE_CHECK(for PR_SET_KEEPCAPS, blb_cv_keepcaps,
  [AC_EGREP_CPP(PR_SET_KEEPCAPS, 
[
#include <sys/prctl.h>

PR_SET_KEEPCAPS
],
  blb_cv_keepcaps=no,
  blb_cv_keepcaps=yes)])

if test "x$blb_cv_keepcaps" = "xyes"; then
	AC_DEFINE(HAVE_PR_SET_KEEPCAPS, 1, [have PR_SET_KEEPCAPS])
fi


dnl ***************************************************************************
dnl Checks for libraries
AC_CHECK_LIB(door, door_create, BASE_LIBS="$BASE_LIBS -ldoor")
AC_CHECK_LIB(socket, socket, BASE_LIBS="$BASE_LIBS -lsocket")
AC_CHECK_LIB(rt, nanosleep, BASE_LIBS="$BASE_LIBS -lrt")
AC_CHECK_LIB(nsl, gethostbyname, BASE_LIBS="$BASE_LIBS -lnsl")
AC_CHECK_LIB(regex, regexec, REGEX_LIBS="-lregex")
AC_CHECK_LIB(resolv, res_init, RESOLV_LIBS="-lresolv")

if test "x$enable_linux_caps" = "xyes" -o "x$enable_linux_caps" = "xauto"; then
	AC_CHECK_LIB(cap, cap_set_proc, LIBCAP_LIBS="-lcap")
fi
if test "x$enable_pcre" = "xyes" -o "x$enable_pcre" = "xauto"; then
	PKG_CHECK_MODULES(PCRE, libpcre >= $PCRE_MIN_VERSION,, PCRE_LIBS="")
	if test -z "$PCRE_LIBS"; then
		if test "x$enable_pcre" = "xyes"; then
			AC_MSG_ERROR(Cannot find pcre version >= $PCRE_MIN_VERSION.)
		else
			AC_MSG_WARN(Cannot find pcre version >= $PCRE_MIN_VERSION. pcre support disabled.)
		fi
	fi
fi

if test -z "$PCRE_LIBS"; then
		PCRE_LIBS=""
		PCRE_CFLAGS=""
fi

if test "x$enable_env_wrapper" = "xauto"; then
	if test "x$env_ld_library_path" != "x"; then
		enable_env_wrapper="yes"
	else
		enable_env_wrapper="no"
	fi
fi

AC_CHECK_FUNCS(strdup strtol strtoll strtoimax inet_aton inet_ntoa getopt_long getaddrinfo getutent pread pwrite strcasestr memrchr)

old_LIBS=$LIBS
AC_CACHE_CHECK(for TCP wrapper library,
                blb_cv_c_lwrap,

for libwrap in "-lwrap" "/usr/local/lib/libwrap.a"; do
        LIBS="$old_LIBS $libwrap"

        [AC_TRY_LINK(,
        [
}

int allow_severity;
int deny_severity;
extern int hosts_access(void);

int foo(void)
{
        hosts_access();
],
        [blb_cv_c_lwrap=$libwrap
        break],
        blb_cv_c_lwrap="")
done

])
LIBS=$old_LIBS
LIBWRAP_LIBS=$blb_cv_c_lwrap


dnl ***************************************************************************
dnl OpenSSL headers/libraries
dnl ***************************************************************************

# openssl is needed for:
#  * TLS support

dnl check OpenSSL static linking 
PKG_CHECK_MODULES(OPENSSL, openssl >= $OPENSSL_MIN_VERSION,, OPENSSL_LIBS="")

if test -n "$OPENSSL_LIBS"; then
        dnl required for openssl, but only when linking statically
        save_LIBS="$LIBS"
        AC_CHECK_LIB(dl, dlsym, DL_LIBS="-ldl")
        LIBS=$save_LIBS

        dnl required for openssl, but only when linking statically
        save_LIBS="$LIBS"
        AC_CHECK_LIB(z, inflate, ZLIB_LIBS="-lz")
        LIBS=$save_LIBS

        save_CPPFLAGS="$CPPFLAGS"
        CPPFLAGS="$CPPFLAGS $OPENSSL_CFLAGS"
        CPPFLAGS="$save_CPPFLAGS"
else
        OPENSSL_LIBS=""
        OPENSSL_CFLAGS=""
fi

if test "x$OPENSSL_LIBS" != "x"; then
        if test "x$enable_ssl" = "xauto"; then
	        enable_ssl="yes"
        fi
else
        enable_ssl="no"
fi

dnl ***************************************************************************
dnl libdbi headers/libraries
dnl ***************************************************************************

AC_CHECK_LIB(dl, dlsym, DL_LIBS="-ldl")
PKG_CHECK_MODULES(LIBDBI, dbi >= $LIBDBI_MIN_VERSION, libdbi_pkgconfig_not_found="0", libdbi_pkgconfig_not_found="1")

if test "$libdbi_pkgconfig_not_found" -eq 1; then
	dnl if libdbi has no .pc file, try it without one
	AC_CHECK_LIB(dbi, dbi_initialize, LIBDBI_LIBS="-ldbi"; LIBDBI_CFLAGS="-I/usr/include")
fi


dnl ***************************************************************************
dnl Some more checks based on the detected settings above

if test "x$ac_cv_lib_door_door_create" = "xyes"; then
        AC_CHECK_HEADERS(pthread.h)
        AC_CHECK_LIB(pthread, pthread_create)
fi

AC_MSG_CHECKING(for LIBNET)
if test "x$with_libnet" = "x"; then
        LIBNET_CONFIG="`which libnet-config`"
else
        LIBNET_CONFIG="$with_libnet/libnet-config"
fi
if test -n "$LIBNET_CONFIG" -a -x "$LIBNET_CONFIG"; then
        LIBNET_CFLAGS="`$LIBNET_CONFIG --defines`"
        LIBNET_LIBS="`$LIBNET_CONFIG --libs`"
        AC_MSG_RESULT(yes)
else
        LIBNET_LIBS=
        AC_MSG_RESULT(no)
fi

AC_MSG_CHECKING(whether to enable Sun STREAMS support)
if test "x$ac_cv_header_stropts_h" = "xyes" -a \
        "x$ac_cv_header_sys_strlog_h" = "xyes" -a \
        "x$enable_sun_streams" != "xno" -a \
        "x$blb_cv_c_i_conslog" != "xno" -o \
        "x$enable_sun_streams" = "xyes"; then
        enable_sun_streams=yes
        AC_MSG_RESULT(yes)
else
        enable_sun_streams=no
        AC_MSG_RESULT(no)
fi

AC_MSG_CHECKING(whether to enable Sun door support)
if test "x$enable_sun_streams" = "xyes" -a "x$ac_cv_header_door_h" = "xyes" -a "x$ac_cv_header_pthread_h" = "xyes" -a "x$enable_sun_door" != "xno" -o "x$enable_sun_door" = "xyes"; then
        enable_sun_door=yes
        AC_MSG_RESULT(yes)
else
        enable_sun_door=no
        AC_MSG_RESULT(no)
fi

if test "x$enable_tcp_wrapper" = "xauto"; then
	AC_MSG_CHECKING(whether to enable TCP wrapper support)
        if test "x$ac_cv_header_tcpd_h" = "xyes" -a "x$blb_cv_c_lwrap" != "x"; then
                enable_tcp_wrapper=yes
                AC_MSG_RESULT(yes)
        else
                LIBWRAP_LIBS=""
                AC_MSG_RESULT(no)
                enable_tcp_wrapper=no
        fi
elif test "x$enable_tcp_wrapper" != "xyes"; then
        LIBWRAP_LIBS=""
fi


if test "x$enable_spoof_source" = "xauto"; then
	AC_MSG_CHECKING(whether to enable spoof source support)
        if test "x$LIBNET_LIBS" != "x"; then
                enable_spoof_source=yes
                AC_MSG_RESULT(yes)
	else
		enable_spoof_source=no
                LIBNET_LIBS=
		LIBNET_CFLAGS=
		AC_MSG_RESULT(no)
        fi
elif test "x$enable_spoof_source" != "xyes"; then
	LIBNET_CFLAGS=""
	LIBNET_LIBS=""
	enable_spoof_source=no
fi

if test "x$enable_ipv6" = "xauto"; then
	AC_MSG_CHECKING(whether to enable IPv6 support)
        if test "x$blb_cv_c_struct_sockaddr_in6" = "xyes"; then
                enable_ipv6=yes
                AC_MSG_RESULT(yes)
        else
                enable_ipv6=no
                AC_MSG_RESULT(no)
        fi
fi

if test "x$enable_sql" = "xauto"; then
	AC_MSG_CHECKING(whether to enable SQL support)
	if test "x$LIBDBI_LIBS" != "x"; then
		enable_sql="yes"
		AC_MSG_RESULT(yes)
	else
		enable_sql="no"
		AC_MSG_RESULT(no)
	fi
fi

if test "x$enable_linux_caps" = "xauto"; then
        AC_MSG_CHECKING(whether to enable Linux capability support)
        if test "x$ac_cv_header_sys_capability_h" = "xyes"; then
                enable_linux_caps="yes" 
        else
                enable_linux_caps="no"
        fi
        AC_MSG_RESULT([$enable_linux_caps])
fi

if test "x$enable_pcre" = "xauto"; then
        AC_MSG_CHECKING(whether to enable PCRE support)
        if test "x$PCRE_LIBS" != "x"; then
                enable_pcre="yes" 
        else
                enable_pcre="no"
        fi
        AC_MSG_RESULT([$enable_pcre])
fi

GLIB_ADDONS="gmodule"
if test "x$enable_sql" = "xyes"; then
	GLIB_ADDONS="${GLIB_ADDONS} gthread"
fi

AM_PATH_GLIB_2_0($GLIB_MIN_VERSION,,
    AC_MSG_ERROR(Cannot find GLIB version >= $GLIB_MIN_VERSION: is pkg-config in path?), $GLIB_ADDONS)


PKG_CHECK_MODULES(EVTLOG, eventlog >= $EVTLOG_MIN_VERSION,,
                AC_MSG_ERROR(Cannot find eventlog version >= $EVTLOG_MIN_VERSION: is pkg-config in path?))

if test "x$enable_spoof_source" = "xyes"; then
	AC_MSG_CHECKING(for LIBNET)
        if test "x$with_libnet" = "x"; then
                LIBNET_CONFIG=`which libnet-config`
        else
                LIBNET_CONFIG=$with_libnet/libnet-config
        fi
        if test -x "$LIBNET_CONFIG"; then
                LIBNET_CFLAGS="`$LIBNET_CONFIG --defines`"
                LIBNET_LIBS="`$LIBNET_CONFIG --libs`"
                AC_MSG_RESULT(yes)
        else
                LIBNET_LIBS=
                AC_ERROR(libnet-config not found)
        fi
fi

# HACK: threading libs and the dynamic linker lib (rt) mustn't be linked statically on solaris,,,
dynamic_threads () {
	case "$ostype" in
		SunOS)
			# sed on solaris 8/9 is soooo '80s we have to do it with perl...
			RTLIBS=`echo $LIBS |  tr ' ' '\n' | perl -ne '/^-l(?:pthread|thread|rt)$/i && print $_;' | tr '\n' ' '`
			LIBS="`echo $LIBS | perl -ne '$_ =~ s/(\B-l(pthread|thread|rt))\b//g; print $_;'` $RTLIBS"
			;;
		*)
		;;
	esac
}

case "$ostype" in
	FreeBSD)
		GLIB_LIBS="$GLIB_LIBS -lintl"
		;;
esac

old_LIBS=$LIBS
LIBS="$LD_START_STATIC $GLIB_LIBS $LD_END_STATIC"

dynamic_threads

AC_CACHE_CHECK(for static GLib libraries,
               blb_cv_static_glib,
[AC_TRY_LINK([
extern void g_hash_table_new(void);
], [

void (*fn)(void) = g_hash_table_new;

return (int) fn;

],
blb_cv_static_glib=yes,
blb_cv_static_glib=no)])
LIBS=$old_LIBS

old_CPPFLAGS=$CPPFLAGS
CPPFLAGS="$GLIB_CFLAGS"

AC_CACHE_CHECK(sanity checking Glib headers,
               blb_cv_glib_sane,
[AC_TRY_RUN([
#include <glib.h>

int main()
{
  if (sizeof(long) != GLIB_SIZEOF_LONG)
    return 1;
  return 0;
}
],
blb_cv_glib_sane=yes,
blb_cv_glib_sane=no,
blb_cv_glib_sane=yes)])
CPPFLAGS=$old_CPPFLAGS

if test "x$blb_cv_glib_sane" = "xno"; then
	AC_MSG_ERROR([Glib headers inconsistent with current compiler setting. You might be using 32 bit Glib with a 64 bit compiler, check PKG_CONFIG_PATH])
fi


if test "x$enable_ssl" = "xyes" -a "x$enable_dynamic_linking" != "xyes"; then
	dnl check if we can successfully link to openssl statically
	old_LIBS=$LIBS
	old_CFLAGS=$CFLAGS
	CFLAGS="$OPENSSL_CFLAGS"
	dnl FIXME: Read regexp book
	XOPENSSL_LIBS=`echo $OPENSSL_LIBS | tr ' ' '\n' | egrep -v "^-ldld?$" | tr '\n' ' '`
	LIBS="$LD_START_STATIC $XOPENSSL_LIBS $ZLIB_LIBS $LD_END_STATIC $DL_LIBS"

	AC_CACHE_CHECK(for static OpenSSL libraries,
	           blb_cv_static_openssl,
                   [AC_TRY_LINK([
#include <stdio.h>
#include <openssl/ssl.h>
], [
int main()
{
  SSL_library_init();
  SSL_load_error_strings();
  SSLeay_add_all_algorithms();

  exit(0);
}
                   ],
                   blb_cv_static_openssl=yes,
                   blb_cv_static_openssl=no)])
	LIBS=$old_LIBS
	CFLAGS=$old_CFLAGS
	if test "x$blb_cv_static_openssl" = "xyes" ; then
	    	OPENSSL_LIBS=$XOPENSSL_LIBS
	fi
fi

if test "$enable_dynamic_linking" = "auto" -a "$enable_static_linking" = "auto" -a "$enable_mixed_linking" = "auto"; then
	enable_dynamic_linking="yes"
	enable_static_linking="no"
	enable_mixed_linking="no"
fi

linkopts=0
if test "x$enable_dynamic_linking" = "xyes"; then
       linkopts=`expr $linkopts + 1`
fi
if test "x$enable_static_linking" = "xyes"; then
       linkopts=`expr $linkopts + 1`
fi
if test "x$enable_mixed_linking" = "xyes"; then
       linkopts=`expr $linkopts + 1`
fi

if test "$linkopts" -gt 1; then
       AC_MSG_ERROR([You cannot specify multiple linking options at the same time (--enable-dynamic-linking, --enable-static-linking, --enable-mixed-linking).])
fi

if test "x$enable_dynamic_linking" = "xyes"; then
	enable_dynamic_linking="yes"
	enable_static_linking="no"
	enable_mixed_linking="no"
	linking_mode="dynamic"
elif test "x$enable_static_linking" = "xyes"; then
	enable_dynamic_linking="no"
	enable_static_linking="yes"
	enable_mixed_linking="no"
	linking_mode="static"
elif test "x$enable_mixed_linking" = "xyes"; then
	enable_dynamic_linking="no"
	enable_static_linking="no"
	enable_mixed_linking="yes"
	linking_mode="mixed"
fi

if test "x$enable_dynamic_linking" != "xyes" -a "x$blb_cv_static_glib" = "xno"; then
	AC_MSG_ERROR([static GLib libraries not found (a file named libglib-2.0.a), either link GLib dynamically using the --enable-dynamic-linking or install a static GLib])
fi

if test "x$enable_dynamic_linking" != "xyes" -a "x$blb_cv_static_openssl" = "xno"; then
	AC_MSG_ERROR([static OpenSSL libraries not found (libssl.a, libcrypto.a and their external dependencies like libz.a), either link OpenSSL statically using the --enable-dynamic-linking, or install a static OpenSSL])
fi


DEPS_CPPFLAGS="$CPPFLAGS $GLIB_CFLAGS $EVTLOG_CFLAGS $OPENSSL_CFLAGS $LIBNET_CFLAGS $LIBDBI_CFLAGS"
CPPFLAGS="$DEPS_CPPFLAGS -D_GNU_SOURCE -D_LARGEFILE_SOURCE -D_FILE_OFFSET_BITS=64"

if test "x$enable_dynamic_linking" = "xyes"; then
	DEPS_LIBS="$LIBS $BASE_LIBS $LEXLIB $GLIB_LIBS $EVTLOG_LIBS $RESOLV_LIBS $LIBCAP_LIBS $PCRE_LIBS $REGEX_LIBS"
elif test "x$enable_static_linking" = "xyes"; then
	DEPS_LIBS="-static $LIBS $BASE_LIBS $LEXLIB $GLIB_LIBS $EVTLOG_LIBS $DL_LIBS $RESOLV_LIBS $LIBCAP_LIBS $PCRE_LIBS $REGEX_LIBS"
else
	DEPS_LIBS="$LIBS $BASE_LIBS $RESOLV_LIBS $LD_START_STATIC $LEXLIB $GLIB_LIBS $EVTLOG_LIBS $LIBCAP_LIBS $PCRE_LIBS $REGEX_LIBS $LD_END_STATIC $DL_LIBS "
fi

dynamic_threads

YFLAGS="-d"

enable_value()
{
        if test "x$1" = "xyes" ; then
                echo 1
        else
                echo 0
        fi
}

patheval()
{
        OLD=$1
        NEW=`eval echo $1`
        while test "x$OLD" != "x$NEW"
        do
                OLD=$NEW
                NEW=`eval echo $OLD`
        done
        echo $OLD
}

AC_DEFINE_UNQUOTED(PACKAGE, "$PACKAGE", [package name])
AC_DEFINE_UNQUOTED(VERSION, "$VERSION", [version number])
AC_DEFINE_UNQUOTED(SOURCE_REVISION, "$SOURCE_REVISION", [source revision])
AC_DEFINE_UNQUOTED(LICENSE_VERSION, "$LICENSE_VERSION", [Required license version])

AC_DEFINE_UNQUOTED(PATH_PREFIX, "`patheval $prefix`", [prefix directory])
AC_DEFINE_UNQUOTED(PATH_SYSCONFDIR, "`patheval $sysconfdir`", [sysconfdir])
AC_DEFINE_UNQUOTED(PATH_LOCALSTATEDIR, "`patheval $localstatedir`", [local state directory])
AC_DEFINE_UNQUOTED(PATH_PIDFILEDIR, "`patheval $pidfiledir`", [local state directory])
AC_DEFINE_UNQUOTED(PATH_PLUGINDIR, "`patheval $plugindir`", [plugin directory])
if test -n "$timezonedir"; then
        AC_DEFINE_UNQUOTED(PATH_TIMEZONEDIR, "`patheval $timezonedir`", [timezone base directory])
fi
if test -n "$env_ld_library_path"; then
        AC_DEFINE_UNQUOTED(ENV_LD_LIBRARY_PATH, "$env_ld_library_path", [set LD_LIBRARY_PATH to this value])
fi

if test "x$enable_sql" = "xyes"; then
        enable_threads=yes
else
        enable_threads=no
fi

AC_DEFINE_UNQUOTED(ENABLE_THREADS, `enable_value $enable_threads`, [whether to enable threads support in the syslog-ng core])
AC_DEFINE_UNQUOTED(ENABLE_SUN_DOOR, `enable_value $enable_sun_door`, [have Solaris door support])
AC_DEFINE_UNQUOTED(ENABLE_DEBUG, `enable_value $enable_debug`, [Enable debugging])
AC_DEFINE_UNQUOTED(ENABLE_GPROF, `enable_value $enable_gprof`, [Enable gcc profiling])
AC_DEFINE_UNQUOTED(ENABLE_MEMTRACE, `enable_value $enable_memtrace`, [Enable memtrace])
AC_DEFINE_UNQUOTED(ENABLE_SPOOF_SOURCE, `enable_value $enable_spoof_source`, [Enable spoof source support])
AC_DEFINE_UNQUOTED(ENABLE_IPV6, `enable_value $enable_ipv6`, [Enable IPv6 support])
AC_DEFINE_UNQUOTED(ENABLE_TCP_WRAPPER, `enable_value $enable_tcp_wrapper`, [Enable TCP wrapper support])
AC_DEFINE_UNQUOTED(ENABLE_LINUX_CAPS, `enable_value $enable_linux_caps`, [Enable Linux capability management support])
AC_DEFINE_UNQUOTED(ENABLE_PCRE, `enable_value $enable_pcre`, [Enable PCRE support])
AC_DEFINE_UNQUOTED(ENABLE_ENV_WRAPPER, `enable_value $enable_env_wrapper`, [Enable environment wrapper support])

AM_CONDITIONAL(ENABLE_ENV_WRAPPER, [test "$enable_env_wrapper" = "yes"])
AM_CONDITIONAL(ENABLE_SSL, [test "$enable_ssl" = "yes"])
AM_CONDITIONAL(ENABLE_SQL, [test "$enable_sql" = "yes"])
AM_CONDITIONAL(ENABLE_SUN_STREAMS, [test "$enable_sun_streams" = "yes"])

AC_SUBST(timezonedir)
AC_SUBST(pidfiledir)
AC_SUBST(plugindir)
AC_SUBST(DEPS_CPPFLAGS)
AC_SUBST(DEPS_LIBS)
AC_SUBST(BASE_LIBS)
AC_SUBST(YFLAGS)
AC_SUBST(LIBNET_LIBS)
AC_SUBST(LIBNET_CFLAGS)
AC_SUBST(LIBWRAP_LIBS)
AC_SUBST(LIBWRAP_CFLAGS)
AC_SUBST(ZLIB_LIBS)
AC_SUBST(ZLIB_CFLAGS)
AC_SUBST(LIBDBI_LIBS)
AC_SUBST(LIBDBI_CFLAGS)

AC_SUBST(CURRDATE)
AC_SUBST(RELEASE_TAG)
AC_SUBST(SNAPSHOT_VERSION)
AC_SUBST(SOURCE_REVISION)
AC_SUBST(PACKAGE_FILES_SUFFIX)
AC_SUBST(PACKAGE_SUFFIX)


AC_OUTPUT(dist.conf
          Makefile 
	  syslog-ng.spec
	  src/Makefile 
<<<<<<< HEAD
          src/dummy/Makefile
          src/afsocket/Makefile
          src/afsql/Makefile
          src/afstreams/Makefile
=======
	  scripts/Makefile
	  scripts/update-patterndb
>>>>>>> 92bdb39b
	  doc/Makefile
          doc/docvars.xml
	  contrib/Makefile
	  tests/Makefile 
	  debian/Makefile
	  tgz2build/Makefile
          tests/unit/Makefile
          tests/functional/Makefile
	  tests/loggen/Makefile
          )

echo 
echo "syslog-ng Open Source Edition $VERSION configured"
echo " Compiler options:"
echo "  compiler                    : $CC"
echo "  compiler options            : $CFLAGS $CPPFLAGS"
echo "  linker flags                : $LDFLAGS $LIBS"
echo "  prefix                      : $prefix"
echo "  linking mode                : $linking_mode"
echo " Features:"
echo "  Sun STREAMS support         : ${enable_sun_streams:=no}"
echo "  Sun Door support            : ${enable_sun_door:=no}"
echo "  Debug symbols               : ${enable_debug:=no}"
echo "  GCC profiling               : ${enable_gprof:=no}"
echo "  Memtrace                    : ${enable_memtrace:=no}"
echo "  IPV6 support                : ${enable_ipv6:=no}"
echo "  spoof-source support        : ${enable_spoof_source:=no}"
echo "  tcp-wrapper support         : ${enable_tcp_wrapper:=no}"
echo "  SSL support                 : ${enable_ssl:=no}"
echo "  SQL support                 : ${enable_sql:=no}"
echo "  Linux capability support    : ${enable_linux_caps:=no}"
echo "  PCRE support                : ${enable_pcre:=no}"
echo "  Env wrapper support         : ${enable_env_wrapper:=no}"

<|MERGE_RESOLUTION|>--- conflicted
+++ resolved
@@ -807,15 +807,12 @@
           Makefile 
 	  syslog-ng.spec
 	  src/Makefile 
-<<<<<<< HEAD
           src/dummy/Makefile
           src/afsocket/Makefile
           src/afsql/Makefile
           src/afstreams/Makefile
-=======
 	  scripts/Makefile
 	  scripts/update-patterndb
->>>>>>> 92bdb39b
 	  doc/Makefile
           doc/docvars.xml
 	  contrib/Makefile
