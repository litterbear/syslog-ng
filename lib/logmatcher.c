--- conflicted
+++ resolved
@@ -789,14 +789,10 @@
           /* append non-matching portion */
           g_string_append_len(new_value, &value[last_offset], matches[0] - last_offset);
           /* replacement */
-<<<<<<< HEAD
           log_template_append_format(replacement, msg, NULL, LTZ_LOCAL, 0, NULL, new_value);
-          last_offset = matches[1];
-=======
-          log_template_append_format(replacement, msg, NULL, LTZ_LOCAL, 0, new_value);
+
           last_match_was_empty = (matches[0] == matches[1]);
           start_offset = last_offset = matches[1];
->>>>>>> 09710c0b
         }
     }
   while (self->super.flags & LMF_GLOBAL && start_offset < value_len);
